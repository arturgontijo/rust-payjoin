use std::str::FromStr;
use std::sync::{Arc, RwLock};
use std::time::Duration;

pub use error::{
    Error, InputContributionError, JsonReply, OutputSubstitutionError, PsbtInputError,
    ReplyableError, SelectionError, SessionError,
};
use payjoin::bitcoin::psbt::Psbt;
use payjoin::bitcoin::FeeRate;
<<<<<<< HEAD
use payjoin::bitcoin::Weight;
use payjoin::persist::{Persister, Value};
use payjoin::receive::v2::ReceiverToken;
=======
use payjoin::persist::{MaybeFatalTransition, NextStateTransition, SessionPersister};
>>>>>>> ab142b38

use crate::bitcoin_ffi::{Address, OutPoint, Script, TxOut};
pub use crate::error::{ImplementationError, SerdeJsonError};
use crate::ohttp::OhttpKeys;
use crate::receive::error::{ReceiverPersistedError, ReceiverReplayError};
use crate::{ClientResponse, OutputSubstitution, Request};

pub mod error;
#[cfg(feature = "uniffi")]
pub mod uni;

#[derive(Debug, Clone, serde::Serialize, serde::Deserialize)]
pub struct SessionEvent(payjoin::receive::v2::SessionEvent);

impl From<payjoin::receive::v2::SessionEvent> for SessionEvent {
    fn from(event: payjoin::receive::v2::SessionEvent) -> Self { Self(event) }
}

impl From<SessionEvent> for payjoin::receive::v2::SessionEvent {
    fn from(event: SessionEvent) -> Self { event.0 }
}

pub struct ReceiverTypeState(pub payjoin::receive::v2::ReceiverTypeState);

impl From<payjoin::receive::v2::ReceiverTypeState> for ReceiverTypeState {
    fn from(value: payjoin::receive::v2::ReceiverTypeState) -> Self { Self(value) }
}

pub fn replay_event_log<P>(
    persister: &P,
) -> Result<(ReceiverTypeState, SessionHistory), ReceiverReplayError>
where
    P: SessionPersister,
    P::SessionEvent: Into<payjoin::receive::v2::SessionEvent> + Clone,
{
    let (state, history) =
        payjoin::receive::v2::replay_event_log(persister).map_err(ReceiverReplayError::from)?;
    Ok((state.into(), history.into()))
}

#[derive(Default, Clone)]
pub struct SessionHistory(pub payjoin::receive::v2::SessionHistory);

impl From<payjoin::receive::v2::SessionHistory> for SessionHistory {
    fn from(value: payjoin::receive::v2::SessionHistory) -> Self { Self(value) }
}

pub struct InitInputsTransition(
    Arc<
        RwLock<
            Option<
                payjoin::persist::MaybeBadInitInputsTransition<
                    payjoin::receive::v2::SessionEvent,
                    payjoin::receive::v2::Receiver<payjoin::receive::v2::WithContext>,
                    payjoin::IntoUrlError,
                >,
            >,
        >,
    >,
);

impl InitInputsTransition {
    pub fn save<P>(&self, persister: &P) -> Result<WithContext, ReceiverPersistedError>
    where
        P: SessionPersister<SessionEvent = payjoin::receive::v2::SessionEvent>,
    {
        let mut inner =
            self.0.write().map_err(|_| ImplementationError::from("Lock poisoned".to_string()))?;

        let value = inner
            .take()
            .ok_or_else(|| ImplementationError::from("Already saved or moved".to_string()))?;

        let res = value.save(persister).map_err(|e| ReceiverPersistedError::from(e))?;
        Ok(res.into())
    }
}

pub struct UninitializedReceiver(
    payjoin::receive::v2::Receiver<payjoin::receive::v2::UninitializedReceiver>,
);

impl From<UninitializedReceiver>
    for payjoin::receive::v2::Receiver<payjoin::receive::v2::UninitializedReceiver>
{
    fn from(value: UninitializedReceiver) -> Self { value.0 }
}

impl UninitializedReceiver {
    /// Creates a new [`WithContext`] with the provided parameters.
    ///
    /// # Parameters
    /// - `address`: The Bitcoin address for the payjoin session.
    /// - `directory`: The URL of the store-and-forward payjoin directory.
    /// - `ohttp_keys`: The OHTTP keys used for encrypting and decrypting HTTP requests and responses.
    /// - `expire_after`: The duration after which the session expires.
    ///
    /// # Returns
    /// A new instance of [`WithContext`].
    ///
    /// # References
    /// - [BIP 77: Payjoin Version 2: Serverless Payjoin](https://github.com/bitcoin/bips/blob/master/bip-0077.md)
    pub fn create_session(
        address: Address,
        directory: String,
        ohttp_keys: OhttpKeys,
        expire_after: Option<u64>,
    ) -> InitInputsTransition {
        InitInputsTransition(Arc::new(RwLock::new(Some(
            payjoin::receive::v2::Receiver::create_session(
                address.into(),
                directory,
                ohttp_keys.into(),
                expire_after.map(Duration::from_secs),
            ),
        ))))
    }
}

#[derive(Clone, Debug, serde::Serialize, serde::Deserialize)]
pub struct WithContext(payjoin::receive::v2::Receiver<payjoin::receive::v2::WithContext>);

impl From<WithContext> for payjoin::receive::v2::Receiver<payjoin::receive::v2::WithContext> {
    fn from(value: WithContext) -> Self { value.0 }
}

impl From<payjoin::receive::v2::Receiver<payjoin::receive::v2::WithContext>> for WithContext {
    fn from(value: payjoin::receive::v2::Receiver<payjoin::receive::v2::WithContext>) -> Self {
        Self(value)
    }
}

pub struct WithContextTransition(
    Arc<
        RwLock<
            Option<
                payjoin::persist::MaybeFatalTransitionWithNoResults<
                    payjoin::receive::v2::SessionEvent,
                    payjoin::receive::v2::Receiver<payjoin::receive::v2::UncheckedProposal>,
                    payjoin::receive::v2::Receiver<payjoin::receive::v2::WithContext>,
                    payjoin::receive::Error,
                >,
            >,
        >,
    >,
);

impl WithContextTransition {
    pub fn save<P>(&self, persister: &P) -> Result<WithContextTransitionOutcome, ReceiverPersistedError>
    where
        P: SessionPersister<SessionEvent = payjoin::receive::v2::SessionEvent>,
    {
        let mut inner =
            self.0.write().map_err(|_| ImplementationError::from("Lock poisoned".to_string()))?;

        let value = inner
            .take()
            .ok_or_else(|| ImplementationError::from("Already saved or moved".to_string()))?;

        let res = value.save(persister).map_err(|e| ReceiverPersistedError::from(e))?;
        Ok(res.into())
    }
}

pub struct WithContextTransitionOutcome(
    payjoin::persist::OptionalTransitionOutcome<
        payjoin::receive::v2::Receiver<payjoin::receive::v2::UncheckedProposal>,
        payjoin::receive::v2::Receiver<payjoin::receive::v2::WithContext>,
    >,
);

impl WithContextTransitionOutcome {
    pub fn is_none(&self) -> bool { self.0.is_none() }

    pub fn is_success(&self) -> bool { self.0.is_success() }

    pub fn success(&self) -> Option<UncheckedProposal> {
        self.0.success().map(|r| r.clone().into())
    }
}

impl
    From<
        payjoin::persist::OptionalTransitionOutcome<
            payjoin::receive::v2::Receiver<payjoin::receive::v2::UncheckedProposal>,
            payjoin::receive::v2::Receiver<payjoin::receive::v2::WithContext>,
        >,
    > for WithContextTransitionOutcome
{
    fn from(
        value: payjoin::persist::OptionalTransitionOutcome<
            payjoin::receive::v2::Receiver<payjoin::receive::v2::UncheckedProposal>,
            payjoin::receive::v2::Receiver<payjoin::receive::v2::WithContext>,
        >,
    ) -> Self {
        Self(value)
    }
}

impl WithContext {
    pub fn extract_req(&self, ohttp_relay: String) -> Result<(Request, ClientResponse), Error> {
        self.0
            .clone()
            .extract_req(ohttp_relay)
            .map(|(req, ctx)| (req.into(), ctx.into()))
            .map_err(Into::into)
    }

    ///The response can either be an UncheckedProposal or an ACCEPTED message indicating no UncheckedProposal is available yet.
    pub fn process_res(&self, body: &[u8], ctx: &ClientResponse) -> WithContextTransition {
        WithContextTransition(Arc::new(RwLock::new(Some(
            self.0.clone().process_res(body, ctx.into()),
        ))))
    }

    /// Build a V2 Payjoin URI from the receiver's context
    pub fn pj_uri(&self) -> crate::PjUri {
        <Self as Into<payjoin::receive::v2::Receiver<payjoin::receive::v2::WithContext>>>::into(
            self.clone(),
        )
        .pj_uri()
        .into()
    }

    pub fn to_json(&self) -> Result<String, SerdeJsonError> {
        serde_json::to_string(&self.0).map_err(Into::into)
    }

    pub fn from_json(json: &str) -> Result<Self, SerdeJsonError> {
        serde_json::from_str::<payjoin::receive::v2::Receiver<payjoin::receive::v2::WithContext>>(
            json,
        )
        .map_err(Into::into)
        .map(Into::into)
    }
}

#[derive(Clone)]
pub struct UncheckedProposal(
    payjoin::receive::v2::Receiver<payjoin::receive::v2::UncheckedProposal>,
);

impl From<payjoin::receive::v2::Receiver<payjoin::receive::v2::UncheckedProposal>>
    for UncheckedProposal
{
    fn from(
        value: payjoin::receive::v2::Receiver<payjoin::receive::v2::UncheckedProposal>,
    ) -> Self {
        Self(value)
    }
}

impl From<UncheckedProposal>
    for payjoin::receive::v2::Receiver<payjoin::receive::v2::UncheckedProposal>
{
    fn from(value: UncheckedProposal) -> Self { value.0 }
}

pub struct UncheckedProposalTransition(
    Arc<
        RwLock<
            Option<
                MaybeFatalTransition<
                    payjoin::receive::v2::SessionEvent,
                    payjoin::receive::v2::Receiver<payjoin::receive::v2::MaybeInputsOwned>,
                    payjoin::receive::ReplyableError,
                >,
            >,
        >,
    >,
);

impl UncheckedProposalTransition {
    pub fn save<P>(&self, persister: &P) -> Result<MaybeInputsOwned, ReceiverPersistedError>
    where
        P: SessionPersister<SessionEvent = payjoin::receive::v2::SessionEvent>,
    {
        let mut inner =
            self.0.write().map_err(|_| ImplementationError::from("Lock poisoned".to_string()))?;

        let value = inner
            .take()
            .ok_or_else(|| ImplementationError::from("Already saved or moved".to_string()))?;

        let res = value.save(persister).map_err(|e| ReceiverPersistedError::from(e))?;
        Ok(res.into())
    }
}

pub struct AssumeInteractiveTransition(
    Arc<
        RwLock<
            Option<
                NextStateTransition<
                    payjoin::receive::v2::SessionEvent,
                    payjoin::receive::v2::Receiver<payjoin::receive::v2::MaybeInputsOwned>,
                >,
            >,
        >,
    >,
);

impl AssumeInteractiveTransition {
    pub fn save<P>(&self, persister: &P) -> Result<MaybeInputsOwned, ReceiverPersistedError>
    where
        P: SessionPersister<SessionEvent = payjoin::receive::v2::SessionEvent>,
    {
        let mut inner =
            self.0.write().map_err(|_| ImplementationError::from("Lock poisoned".to_string()))?;

        let value = inner
            .take()
            .ok_or_else(|| ImplementationError::from("Already saved or moved".to_string()))?;

        let res = value.save(persister).map_err(|e| {
            ReceiverPersistedError::Storage(Arc::new(ImplementationError::from(e.to_string())))
        })?;
        Ok(res.into())
    }
}

impl UncheckedProposal {
    pub fn check_broadcast_suitability(
        &self,
        min_fee_rate: Option<u64>,
        can_broadcast: impl Fn(&Vec<u8>) -> Result<bool, ImplementationError>,
    ) -> UncheckedProposalTransition {
        UncheckedProposalTransition(Arc::new(RwLock::new(Some(
            self.0.clone().check_broadcast_suitability(
                min_fee_rate.map(FeeRate::from_sat_per_kwu),
                |transaction| {
                    Ok(can_broadcast(&payjoin::bitcoin::consensus::encode::serialize(transaction))?)
                },
            ),
        ))))
    }

    /// Call this method if the only way to initiate a Payjoin with this receiver
    /// requires manual intervention, as in most consumer wallets.
    ///
    /// So-called "non-interactive" receivers, like payment processors, that allow arbitrary requests are otherwise vulnerable to probing attacks.
    /// Those receivers call `extract_tx_to_check_broadcast()` and `attest_tested_and_scheduled_broadcast()` after making those checks downstream.
    pub fn assume_interactive_receiver(&self) -> AssumeInteractiveTransition {
        AssumeInteractiveTransition(Arc::new(RwLock::new(Some(
            self.0.clone().assume_interactive_receiver(),
        ))))
    }
}

/// Process an OHTTP Encapsulated HTTP POST Error response
/// to ensure it has been posted properly
pub fn process_err_res(body: &[u8], context: &ClientResponse) -> Result<(), SessionError> {
    payjoin::receive::v2::process_err_res(body, context.into()).map_err(Into::into)
}
#[derive(Clone)]
pub struct MaybeInputsOwned(payjoin::receive::v2::Receiver<payjoin::receive::v2::MaybeInputsOwned>);

impl From<payjoin::receive::v2::Receiver<payjoin::receive::v2::MaybeInputsOwned>>
    for MaybeInputsOwned
{
    fn from(value: payjoin::receive::v2::Receiver<payjoin::receive::v2::MaybeInputsOwned>) -> Self {
        Self(value)
    }
}

pub struct MaybeInputsOwnedTransition(
    Arc<
        RwLock<
            Option<
                MaybeFatalTransition<
                    payjoin::receive::v2::SessionEvent,
                    payjoin::receive::v2::Receiver<payjoin::receive::v2::MaybeInputsSeen>,
                    payjoin::receive::ReplyableError,
                >,
            >,
        >,
    >,
);

impl MaybeInputsOwnedTransition {
    pub fn save<P>(&self, persister: &P) -> Result<MaybeInputsSeen, ReceiverPersistedError>
    where
        P: SessionPersister<SessionEvent = payjoin::receive::v2::SessionEvent>,
    {
        let mut inner =
            self.0.write().map_err(|_| ImplementationError::from("Lock poisoned".to_string()))?;

        let value = inner
            .take()
            .ok_or_else(|| ImplementationError::from("Already saved or moved".to_string()))?;

        let res = value.save(persister).map_err(|e| ReceiverPersistedError::from(e))?;
        Ok(res.into())
    }
}

impl MaybeInputsOwned {
    ///The Sender’s Original PSBT
    pub fn extract_tx_to_schedule_broadcast(&self) -> Vec<u8> {
        payjoin::bitcoin::consensus::encode::serialize(
            &self.0.clone().extract_tx_to_schedule_broadcast(),
        )
    }
    pub fn check_inputs_not_owned(
        &self,
        is_owned: impl Fn(&Vec<u8>) -> Result<bool, ImplementationError>,
    ) -> MaybeInputsOwnedTransition {
        MaybeInputsOwnedTransition(Arc::new(RwLock::new(Some(
            self.0.clone().check_inputs_not_owned(|input| Ok(is_owned(&input.to_bytes())?)),
        ))))
    }
}

#[derive(Clone)]
pub struct MaybeInputsSeen(payjoin::receive::v2::Receiver<payjoin::receive::v2::MaybeInputsSeen>);

impl From<payjoin::receive::v2::Receiver<payjoin::receive::v2::MaybeInputsSeen>>
    for MaybeInputsSeen
{
    fn from(value: payjoin::receive::v2::Receiver<payjoin::receive::v2::MaybeInputsSeen>) -> Self {
        Self(value)
    }
}

pub struct MaybeInputsSeenTransition(
    Arc<
        RwLock<
            Option<
                MaybeFatalTransition<
                    payjoin::receive::v2::SessionEvent,
                    payjoin::receive::v2::Receiver<payjoin::receive::v2::OutputsUnknown>,
                    payjoin::receive::ReplyableError,
                >,
            >,
        >,
    >,
);

impl MaybeInputsSeenTransition {
    pub fn save<P>(&self, persister: &P) -> Result<OutputsUnknown, ReceiverPersistedError>
    where
        P: SessionPersister<SessionEvent = payjoin::receive::v2::SessionEvent>,
    {
        let mut inner =
            self.0.write().map_err(|_| ImplementationError::from("Lock poisoned".to_string()))?;

        let value = inner
            .take()
            .ok_or_else(|| ImplementationError::from("Already saved or moved".to_string()))?;

        let res = value.save(persister).map_err(|e| ReceiverPersistedError::from(e))?;
        Ok(res.into())
    }
}

impl MaybeInputsSeen {
    pub fn check_no_inputs_seen_before(
        &self,
        is_known: impl Fn(&OutPoint) -> Result<bool, ImplementationError>,
    ) -> MaybeInputsSeenTransition {
        MaybeInputsSeenTransition(Arc::new(RwLock::new(Some(
            self.0
                .clone()
                .check_no_inputs_seen_before(|outpoint| Ok(is_known(&(*outpoint).into())?)),
        ))))
    }
}

/// The receiver has not yet identified which outputs belong to the receiver.
///
/// Only accept PSBTs that send us money.
/// Identify those outputs with `identify_receiver_outputs()` to proceed
#[derive(Clone)]
pub struct OutputsUnknown(payjoin::receive::v2::Receiver<payjoin::receive::v2::OutputsUnknown>);

impl From<payjoin::receive::v2::Receiver<payjoin::receive::v2::OutputsUnknown>> for OutputsUnknown {
    fn from(value: payjoin::receive::v2::Receiver<payjoin::receive::v2::OutputsUnknown>) -> Self {
        Self(value)
    }
}

pub struct OutputsUnknownTransition(
    Arc<
        RwLock<
            Option<
                MaybeFatalTransition<
                    payjoin::receive::v2::SessionEvent,
                    payjoin::receive::v2::Receiver<payjoin::receive::v2::WantsOutputs>,
                    payjoin::receive::ReplyableError,
                >,
            >,
        >,
    >,
);

impl OutputsUnknownTransition {
    pub fn save<P>(&self, persister: &P) -> Result<WantsOutputs, ReceiverPersistedError>
    where
        P: SessionPersister<SessionEvent = payjoin::receive::v2::SessionEvent>,
    {
        let mut inner =
            self.0.write().map_err(|_| ImplementationError::from("Lock poisoned".to_string()))?;

        let value = inner
            .take()
            .ok_or_else(|| ImplementationError::from("Already saved or moved".to_string()))?;

        let res = value.save(persister).map_err(|e| ReceiverPersistedError::from(e))?;
        Ok(res.into())
    }
}

impl OutputsUnknown {
    /// Find which outputs belong to the receiver
    pub fn identify_receiver_outputs(
        &self,
        is_receiver_output: impl Fn(&Vec<u8>) -> Result<bool, ImplementationError>,
    ) -> OutputsUnknownTransition {
        OutputsUnknownTransition(Arc::new(RwLock::new(Some(
            self.0
                .clone()
                .identify_receiver_outputs(|input| Ok(is_receiver_output(&input.to_bytes())?)),
        ))))
    }
}

pub struct WantsOutputs(payjoin::receive::v2::Receiver<payjoin::receive::v2::WantsOutputs>);

impl From<payjoin::receive::v2::Receiver<payjoin::receive::v2::WantsOutputs>> for WantsOutputs {
    fn from(value: payjoin::receive::v2::Receiver<payjoin::receive::v2::WantsOutputs>) -> Self {
        Self(value)
    }
}

pub struct WantsOutputsTransition(
    Arc<
        RwLock<
            Option<
                payjoin::persist::NextStateTransition<
                    payjoin::receive::v2::SessionEvent,
                    payjoin::receive::v2::Receiver<payjoin::receive::v2::WantsInputs>,
                >,
            >,
        >,
    >,
);

impl WantsOutputsTransition {
    pub fn save<P>(&self, persister: &P) -> Result<WantsInputs, ReceiverPersistedError>
    where
        P: SessionPersister<SessionEvent = payjoin::receive::v2::SessionEvent>,
    {
        let mut inner =
            self.0.write().map_err(|_| ImplementationError::from("Lock poisoned".to_string()))?;

        let value = inner
            .take()
            .ok_or_else(|| ImplementationError::from("Already saved or moved".to_string()))?;

        let res = value.save(persister).map_err(|e| ReceiverPersistedError::Storage(Arc::new(ImplementationError::from(e.to_string()))))?;
        Ok(res.into())
    }
}

impl WantsOutputs {
    pub fn output_substitution(&self) -> OutputSubstitution { self.0.output_substitution() }

    pub fn replace_receiver_outputs(
        &self,
        replacement_outputs: Vec<TxOut>,
        drain_script: &Script,
    ) -> Result<WantsOutputs, OutputSubstitutionError> {
        let replacement_outputs: Vec<payjoin::bitcoin::TxOut> =
            replacement_outputs.iter().map(|o| o.clone().into()).collect();
        self.0
            .clone()
            .replace_receiver_outputs(replacement_outputs, &drain_script.0)
            .map(Into::into)
            .map_err(Into::into)
    }

    pub fn substitute_receiver_script(
        &self,
        output_script: &Script,
    ) -> Result<WantsOutputs, OutputSubstitutionError> {
        self.0
            .clone()
            .substitute_receiver_script(&output_script.0)
            .map(Into::into)
            .map_err(Into::into)
    }

    pub fn commit_outputs(&self) -> WantsOutputsTransition {
        WantsOutputsTransition(Arc::new(RwLock::new(Some(self.0.clone().commit_outputs()))))
    }
}

pub struct WantsInputs(payjoin::receive::v2::Receiver<payjoin::receive::v2::WantsInputs>);

impl From<payjoin::receive::v2::Receiver<payjoin::receive::v2::WantsInputs>> for WantsInputs {
    fn from(value: payjoin::receive::v2::Receiver<payjoin::receive::v2::WantsInputs>) -> Self {
        Self(value)
    }
}

pub struct WantsInputsTransition(
    Arc<
        RwLock<
            Option<
                payjoin::persist::NextStateTransition<
                    payjoin::receive::v2::SessionEvent,
                    payjoin::receive::v2::Receiver<payjoin::receive::v2::ProvisionalProposal>,
                >,
            >,
        >,
    >,
);

impl WantsInputsTransition {
    pub fn save<P>(&self, persister: &P) -> Result<ProvisionalProposal, ReceiverPersistedError>
    where
        P: SessionPersister<SessionEvent = payjoin::receive::v2::SessionEvent>,
    {
        let mut inner =
            self.0.write().map_err(|_| ImplementationError::from("Lock poisoned".to_string()))?;

        let value = inner
            .take()
            .ok_or_else(|| ImplementationError::from("Already saved or moved".to_string()))?;

        let res = value.save(persister).map_err(|e| ReceiverPersistedError::Storage(Arc::new(ImplementationError::from(e.to_string()))))?;
        Ok(res.into())
    }
}

impl WantsInputs {
    /// Select receiver input such that the payjoin avoids surveillance.
    /// Return the input chosen that has been applied to the Proposal.
    ///
    /// Proper coin selection allows payjoin to resemble ordinary transactions.
    /// To ensure the resemblance, a number of heuristics must be avoided.
    ///
    /// UIH "Unnecessary input heuristic" is one class of them to avoid. We define
    /// UIH1 and UIH2 according to the BlockSci practice
    /// BlockSci UIH1 and UIH2:
    // if min(out) < min(in) then UIH1 else UIH2
    // https://eprint.iacr.org/2022/589.pdf
    pub fn try_preserving_privacy(
        &self,
        candidate_inputs: Vec<InputPair>,
    ) -> Result<InputPair, SelectionError> {
        match self.0.clone().try_preserving_privacy(candidate_inputs.into_iter().map(Into::into)) {
            Ok(t) => Ok(t.into()),
            Err(e) => Err(e.into()),
        }
    }

    pub fn contribute_inputs(
        &self,
        replacement_inputs: Vec<InputPair>,
    ) -> Result<WantsInputs, InputContributionError> {
        self.0
            .clone()
            .contribute_inputs(replacement_inputs.into_iter().map(Into::into))
            .map(Into::into)
            .map_err(Into::into)
    }

    pub fn commit_inputs(&self) -> WantsInputsTransition {
        WantsInputsTransition(Arc::new(RwLock::new(Some(self.0.clone().commit_inputs()))))
    }
}

#[derive(Debug, Clone)]
#[cfg_attr(feature = "uniffi", derive(uniffi::Object))]
pub struct InputPair(payjoin::receive::InputPair);

#[cfg_attr(feature = "uniffi", uniffi::export)]
impl InputPair {
    #[cfg_attr(feature = "uniffi", uniffi::constructor)]
    pub fn new(
        txin: bitcoin_ffi::TxIn,
        psbtin: crate::bitcoin_ffi::PsbtInput,
        expected_weight: Option<Weight>,
    ) -> Result<Self, PsbtInputError> {
        Ok(Self(payjoin::receive::InputPair::new(
            txin.into(),
            psbtin.into(),
            expected_weight,
        )?))
    }
}

impl From<InputPair> for payjoin::receive::InputPair {
    fn from(value: InputPair) -> Self { value.0 }
}

impl From<payjoin::receive::InputPair> for InputPair {
    fn from(value: payjoin::receive::InputPair) -> Self { Self(value) }
}

pub struct ProvisionalProposal(
    pub payjoin::receive::v2::Receiver<payjoin::receive::v2::ProvisionalProposal>,
);

impl From<payjoin::receive::v2::Receiver<payjoin::receive::v2::ProvisionalProposal>>
    for ProvisionalProposal
{
    fn from(
        value: payjoin::receive::v2::Receiver<payjoin::receive::v2::ProvisionalProposal>,
    ) -> Self {
        Self(value)
    }
}

pub struct ProvisionalProposalTransition(
    Arc<
        RwLock<
            Option<
                payjoin::persist::MaybeTransientTransition<
                    payjoin::receive::v2::SessionEvent,
                    payjoin::receive::v2::Receiver<payjoin::receive::v2::PayjoinProposal>,
                    payjoin::receive::ReplyableError,
                >,
            >,
        >,
    >,
);

impl ProvisionalProposalTransition {
    pub fn save<P>(&self, persister: &P) -> Result<PayjoinProposal, ReceiverPersistedError>
    where
        P: SessionPersister<SessionEvent = payjoin::receive::v2::SessionEvent>,
    {
        let mut inner =
            self.0.write().map_err(|_| ImplementationError::from("Lock poisoned".to_string()))?;

        let value = inner
            .take()
            .ok_or_else(|| ImplementationError::from("Already saved or moved".to_string()))?;

        let res = value.save(persister).map_err(|e| ReceiverPersistedError::from(e))?;
        Ok(res.into())
    }
}

impl ProvisionalProposal {
    pub fn finalize_proposal(
        &self,
        process_psbt: impl Fn(String) -> Result<String, ImplementationError>,
        min_feerate_sat_per_vb: Option<u64>,
        max_effective_fee_rate_sat_per_vb: Option<u64>,
    ) -> ProvisionalProposalTransition {
        ProvisionalProposalTransition(Arc::new(RwLock::new(Some(
            self.0.clone().finalize_proposal(
                |pre_processed| {
                    let psbt = process_psbt(pre_processed.to_string())?;
                    Ok(Psbt::from_str(&psbt)?)
                },
                min_feerate_sat_per_vb.and_then(FeeRate::from_sat_per_vb),
                max_effective_fee_rate_sat_per_vb.and_then(FeeRate::from_sat_per_vb),
            ),
        ))))
    }
}

#[derive(Clone)]
pub struct PayjoinProposal(
    pub payjoin::receive::v2::Receiver<payjoin::receive::v2::PayjoinProposal>,
);

impl From<PayjoinProposal>
    for payjoin::receive::v2::Receiver<payjoin::receive::v2::PayjoinProposal>
{
    fn from(value: PayjoinProposal) -> Self { value.0 }
}

impl From<payjoin::receive::v2::Receiver<payjoin::receive::v2::PayjoinProposal>>
    for PayjoinProposal
{
    fn from(value: payjoin::receive::v2::Receiver<payjoin::receive::v2::PayjoinProposal>) -> Self {
        Self(value)
    }
}

pub struct PayjoinProposalTransition(
    Arc<RwLock<Option<payjoin::persist::MaybeSuccessTransition<(), payjoin::receive::Error>>>>,
);

impl PayjoinProposalTransition {
    pub fn save<P>(&self, persister: &P) -> Result<(), ReceiverPersistedError>
    where
        P: SessionPersister<SessionEvent = payjoin::receive::v2::SessionEvent>,
    {
        let mut inner =
            self.0.write().map_err(|_| ImplementationError::from("Lock poisoned".to_string()))?;

        let value = inner
            .take()
            .ok_or_else(|| ImplementationError::from("Already saved or moved".to_string()))?;

        value.save(persister).map_err(|e| ReceiverPersistedError::from(e))?;
        Ok(())
    }
}

impl PayjoinProposal {
    pub fn utxos_to_be_locked(&self) -> Vec<OutPoint> {
        let mut outpoints: Vec<OutPoint> = Vec::new();
        for o in <PayjoinProposal as Into<
            payjoin::receive::v2::Receiver<payjoin::receive::v2::PayjoinProposal>,
        >>::into(self.clone())
        .utxos_to_be_locked()
        {
            outpoints.push((*o).into());
        }
        outpoints
    }

    pub fn psbt(&self) -> String {
        <PayjoinProposal as Into<
            payjoin::receive::v2::Receiver<payjoin::receive::v2::PayjoinProposal>,
        >>::into(self.clone())
        .psbt()
        .clone()
        .to_string()
    }

    /// Extract an OHTTP Encapsulated HTTP POST request for the Proposal PSBT
    pub fn extract_req(&self, ohttp_relay: String) -> Result<(Request, ClientResponse), Error> {
        self.0
            .clone()
            .extract_req(ohttp_relay)
            .map_err(Into::into)
            .map(|(req, ctx)| (req.into(), ctx.into()))
    }

    ///Processes the response for the final POST message from the receiver client in the v2 Payjoin protocol.
    ///
    /// This function decapsulates the response using the provided OHTTP context. If the response status is successful, it indicates that the Payjoin proposal has been accepted. Otherwise, it returns an error with the status code.
    ///
    /// After this function is called, the receiver can either wait for the Payjoin transaction to be broadcast or choose to broadcast the original PSBT.
    pub fn process_res(
        &self,
        body: &[u8],
        ohttp_context: &ClientResponse,
    ) -> PayjoinProposalTransition {
        PayjoinProposalTransition(Arc::new(RwLock::new(Some(
            self.0.clone().process_res(body, ohttp_context.into()),
        ))))
    }
}

// #[cfg(test)]
// #[cfg(not(feature = "uniffi"))]
// mod test {
//     use std::sync::Arc;

//     use super::*;

//     fn get_proposal_from_test_vector() -> Result<UncheckedProposal, Error> {
//         // OriginalPSBT Test Vector from BIP
//         // | InputScriptType | Original PSBT Fee rate | maxadditionalfeecontribution | additionalfeeoutputindex|
//         // |-----------------|------------------------|------------------------------|-------------------------|
//         // | P2SH-P2WPKH     |  2 sat/vbyte           | 0.00000182                   | 0                       |
//         let original_psbt =
//             "cHNidP8BAHMCAAAAAY8nutGgJdyYGXWiBEb45Hoe9lWGbkxh/6bNiOJdCDuDAAAAAAD+////AtyVuAUAAAAAF6kUHehJ8GnSdBUOOv6ujXLrWmsJRDCHgIQeAAAAAAAXqRR3QJbbz0hnQ8IvQ0fptGn+votneofTAAAAAAEBIKgb1wUAAAAAF6kU3k4ekGHKWRNbA1rV5tR5kEVDVNCHAQcXFgAUx4pFclNVgo1WWAdN1SYNX8tphTABCGsCRzBEAiB8Q+A6dep+Rz92vhy26lT0AjZn4PRLi8Bf9qoB/CMk0wIgP/Rj2PWZ3gEjUkTlhDRNAQ0gXwTO7t9n+V14pZ6oljUBIQMVmsAaoNWHVMS02LfTSe0e388LNitPa1UQZyOihY+FFgABABYAFEb2Giu6c4KO5YW0pfw3lGp9jMUUAAA=";
//         let body = original_psbt.as_bytes();

//         let headers = Headers::from_vec(body.to_vec());
//         UncheckedProposal::from_request(
//             body.to_vec(),
//             "?maxadditionalfeecontribution=182?additionalfeeoutputindex=0".to_string(),
//             Arc::new(headers),
//         )
//     }

//     #[test]
//     fn can_get_proposal_from_request() {
//         let proposal = get_proposal_from_test_vector();
//         assert!(proposal.is_ok(), "OriginalPSBT should be a valid request");
//     }

//     #[test]
//     fn unchecked_proposal_unlocks_after_checks() {
//         let proposal = get_proposal_from_test_vector().unwrap();
//         let _payjoin = proposal
//             .assume_interactive_receiver()
//             .clone()
//             .check_inputs_not_owned(|_| Ok(true))
//             .expect("No inputs should be owned")
//             .check_no_inputs_seen_before(|_| Ok(false))
//             .expect("No inputs should be seen before")
//             .identify_receiver_outputs(|script| {
//                 let network = payjoin::bitcoin::Network::Bitcoin;
//                 let script = payjoin::bitcoin::ScriptBuf::from_bytes(script.to_vec());
//                 Ok(payjoin::bitcoin::Address::from_script(&script, network).unwrap()
//                     == payjoin::bitcoin::Address::from_str("3CZZi7aWFugaCdUCS15dgrUUViupmB8bVM")
//                         .map(|x| x.require_network(network).unwrap())
//                         .unwrap())
//             })
//             .expect("Receiver output should be identified");
//     }
// }<|MERGE_RESOLUTION|>--- conflicted
+++ resolved
@@ -8,15 +8,9 @@
 };
 use payjoin::bitcoin::psbt::Psbt;
 use payjoin::bitcoin::FeeRate;
-<<<<<<< HEAD
-use payjoin::bitcoin::Weight;
-use payjoin::persist::{Persister, Value};
-use payjoin::receive::v2::ReceiverToken;
-=======
 use payjoin::persist::{MaybeFatalTransition, NextStateTransition, SessionPersister};
->>>>>>> ab142b38
-
-use crate::bitcoin_ffi::{Address, OutPoint, Script, TxOut};
+
+use crate::bitcoin_ffi::{Address, OutPoint, Script, TxOut, Weight};
 pub use crate::error::{ImplementationError, SerdeJsonError};
 use crate::ohttp::OhttpKeys;
 use crate::receive::error::{ReceiverPersistedError, ReceiverReplayError};
@@ -703,7 +697,7 @@
         Ok(Self(payjoin::receive::InputPair::new(
             txin.into(),
             psbtin.into(),
-            expected_weight,
+            expected_weight.map(|w| w.into()),
         )?))
     }
 }
